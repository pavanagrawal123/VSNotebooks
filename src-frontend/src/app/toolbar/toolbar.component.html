--- conflicted
+++ resolved
@@ -1,20 +1,13 @@
 <div class="toolbar">
   <div class="main-bar">
-<<<<<<< HEAD
     <input type="text" name="searchBox" placeholder="Search cards" [(ngModel)]="searchQuery" (keyup)="updateFilter()">
     <button class="select" (click)="toggleSelectMode()">Select</button>
     <button 
       [style.background-color]="filterSet ? 'rgba(231,69,69,0.3)' : 'rgba(0,119,198,0.3)'" 
-=======
-    <input type="text" name="searchBox" placeholder="Search cards" [(ngModel)]="searchQuery" (keyup)="fireEvent()">
-    <button class="select" (click)="onNewMarkdown.emit()">Add markdown</button>
-    <button class="select" (click)="selection = !selection;">Select</button>
-    <button
-      [style.background-color]="filterSet ? 'rgba(231,69,69,0.3)' : 'rgba(0,119,198,0.3)'"
->>>>>>> d83f8bd8
       (click)="filter = !filter;">
       <span>Filter</span><i class="ms-Icon ms-Icon--Filter" aria-label="Filter"></i>
     </button>
+    <button class="select" (click)="onNewMarkdown.emit()">Add markdown</button>
     <button><span>Export to Jupyter</span><i class="ms-Icon ms-Icon--Generate" aria-label="Export to Jupyter"></i></button>
   </div>
 
