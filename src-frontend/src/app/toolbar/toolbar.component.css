--- conflicted
+++ resolved
@@ -1,17 +1,10 @@
 .toolbar {
-<<<<<<< HEAD
-  position: fixed;
-  top: 0;
-=======
->>>>>>> 1d2130ea
   height: 30px;
   margin: 0 0 2px 0;
   background-color: var(--background-color);
   border: 0 solid rgba(200, 200, 200, 0.5);
   border-bottom-width: 1px;
   user-select: none;
-<<<<<<< HEAD
-=======
 }
 
 .main-bar {
@@ -24,7 +17,6 @@
 }
 .main-bar button {
   flex-shrink: 0;
->>>>>>> 1d2130ea
 }
 
 button {
@@ -55,23 +47,7 @@
 .red:active {
   background-color: rgba(231, 69, 69, 1.0);
 }
-button i {
-  display: none;
-}
 
-<<<<<<< HEAD
-.red {
-  background-color: rgba(231, 69, 69, 0.3);
-}
-.red:hover {
-  background-color: rgba(231, 69, 69, 0.7);
-}
-.red:active {
-  background-color: rgba(231, 69, 69, 1.0);
-}
-
-=======
->>>>>>> 1d2130ea
 /* Search Box */
 input[type=text] {
   color: var(--color);
@@ -101,11 +77,7 @@
   margin-top: -3px;
 }
 
-<<<<<<< HEAD
-.filter label span {
-=======
 label span {
->>>>>>> 1d2130ea
   padding: 5px 5px;
   background-color: rgba(170, 170, 170, 0.3);
   margin-right: -3.5px;
@@ -117,58 +89,29 @@
   appearance: none;
   display: none;
 }
-<<<<<<< HEAD
-.filter input:hover + span {
-   background: rgba(0, 119, 198, 0.3);
-}
-
-.filter input:checked + span{
-=======
 input[type=checkbox]:hover + span {
    background: rgba(0, 119, 198, 0.3);
 }
 input[type=checkbox]:checked + span{
->>>>>>> 1d2130ea
    background-color: rgba(0, 119, 198, 1.0);
 }
 
 
 /* Display Size */
-<<<<<<< HEAD
-@media screen  and (min-width: 390px){
-  input[type=text] {
-    width: 33%;
-  }
-}
-
-=======
->>>>>>> 1d2130ea
 @media screen and (max-width: 390px){
   .select {
     display: none !important;
   }
 }
-<<<<<<< HEAD
-
-@media screen and (max-width: 280px){
-=======
 @media screen and (max-width: 300px){
->>>>>>> 1d2130ea
   button span {
     display: none;
   }
   button i {
     display: block;
-<<<<<<< HEAD
-    width: 30px;
-  }
-}
-
-=======
     width: 20px;
   }
 }
->>>>>>> 1d2130ea
 @media screen and (max-width: 220px){
   .toolbar {
     display: none;
