import { BrowserModule } from '@angular/platform-browser';
import { NgModule } from '@angular/core';
import { FormsModule } from '@angular/forms';

import { AppComponent } from './app.component';
import { CardComponent } from './card/card.component';
import { ExtensionService } from './classes/extension.service';
import { BrowserAnimationsModule } from '@angular/platform-browser/animations';
import { HighlightPipe } from './classes/highlight.pipe';
import { AnsiColorizePipe } from './classes/ansi-colorize.pipe';
import { ToolbarComponent } from './toolbar/toolbar.component';
import { RunScriptsDirective } from './classes/run-scripts.directive';
import { AutofocusDirective } from './classes/autofocus.directive';
import { PreviewPipe } from "./classes/preview.pipe";
import { RegexService } from './classes/regex.service';
import { MapComponent } from './map/map.component';
import { MathComponent } from './math/math.component';
import { KatexModule } from 'ng-katex';
import { VDOMComponent } from './vdom/vdom.component';
import { MarkdownModule } from 'ngx-markdown';
import { PlotlyComponent } from './plotly/plotly.component';
import { SnackbarComponent } from './snackbar/snackbar.component';
import { Base64ImageComponent } from './base64-image/base64-image.component';
import { CustomMarkdownComponent } from './custom-markdown/custom-markdown.component';
import { PdfComponent } from './pdf/pdf.component';

@NgModule({
  declarations: [
    AppComponent,
    CardComponent,
    HighlightPipe,
    AnsiColorizePipe,
    RunScriptsDirective,
    AutofocusDirective,
    PreviewPipe,
    ToolbarComponent,
    MapComponent,
    MathComponent,
    VDOMComponent,
    Base64ImageComponent,
    CustomMarkdownComponent,
    PlotlyComponent,
<<<<<<< HEAD
    PdfComponent
=======
    SnackbarComponent
>>>>>>> c8941ce4
  ],
  imports: [
    BrowserModule,
    FormsModule,
    BrowserAnimationsModule,
    KatexModule,
    MarkdownModule.forRoot()
  ],
  providers: [
    ExtensionService,
    RegexService
  ],
  bootstrap: [AppComponent]
})
export class AppModule { }<|MERGE_RESOLUTION|>--- conflicted
+++ resolved
@@ -40,11 +40,8 @@
     Base64ImageComponent,
     CustomMarkdownComponent,
     PlotlyComponent,
-<<<<<<< HEAD
-    PdfComponent
-=======
+    PdfComponent,
     SnackbarComponent
->>>>>>> c8941ce4
   ],
   imports: [
     BrowserModule,
