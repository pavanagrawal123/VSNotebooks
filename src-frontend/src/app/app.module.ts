import { BrowserModule } from '@angular/platform-browser';
import { NgModule } from '@angular/core';
import { FormsModule } from '@angular/forms';

import { AppComponent } from './app.component';
import { CardComponent } from './card/card.component';
import { ExtensionService } from './classes/extension.service';
import { BrowserAnimationsModule } from '@angular/platform-browser/animations';
import { HighlightPipe } from './classes/highlight.pipe';
import { AnsiColorizePipe } from './classes/ansi-colorize.pipe';
<<<<<<< HEAD
import { ToolbarComponent } from './toolbar/toolbar.component';
=======
import { RunScriptsDirective } from './classes/run-scripts.directive';
>>>>>>> 8f1ca68c

@NgModule({
  declarations: [
    AppComponent,
    CardComponent,
    HighlightPipe,
    AnsiColorizePipe,
<<<<<<< HEAD
    ToolbarComponent
=======
    RunScriptsDirective
>>>>>>> 8f1ca68c
  ],
  imports: [
    BrowserModule,
    FormsModule,
    BrowserAnimationsModule
  ],
  providers: [
    ExtensionService
  ],
  bootstrap: [AppComponent]
})
export class AppModule { }<|MERGE_RESOLUTION|>--- conflicted
+++ resolved
@@ -8,11 +8,8 @@
 import { BrowserAnimationsModule } from '@angular/platform-browser/animations';
 import { HighlightPipe } from './classes/highlight.pipe';
 import { AnsiColorizePipe } from './classes/ansi-colorize.pipe';
-<<<<<<< HEAD
 import { ToolbarComponent } from './toolbar/toolbar.component';
-=======
 import { RunScriptsDirective } from './classes/run-scripts.directive';
->>>>>>> 8f1ca68c
 
 @NgModule({
   declarations: [
@@ -20,11 +17,8 @@
     CardComponent,
     HighlightPipe,
     AnsiColorizePipe,
-<<<<<<< HEAD
-    ToolbarComponent
-=======
+    ToolbarComponent,
     RunScriptsDirective
->>>>>>> 8f1ca68c
   ],
   imports: [
     BrowserModule,
