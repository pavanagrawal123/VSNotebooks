--- conflicted
+++ resolved
@@ -18,12 +18,9 @@
 import { KatexModule } from 'ng-katex';
 import { VDOMComponent } from './vdom/vdom.component';
 import { MarkdownModule } from 'ngx-markdown';
-<<<<<<< HEAD
+import { PlotlyComponent } from './plotly/plotly.component';
 import { Base64ImageComponent } from './base64-image/base64-image.component';
 import { CustomMarkdownComponent } from './custom-markdown/custom-markdown.component';
-=======
-import { PlotlyComponent } from './plotly/plotly.component';
->>>>>>> 190aa106
 
 @NgModule({
   declarations: [
@@ -37,14 +34,10 @@
     ToolbarComponent,
     MapComponent,
     MathComponent,
-<<<<<<< HEAD
     VDOMComponent,
     Base64ImageComponent,
-    CustomMarkdownComponent
-=======
-    PlotlyComponent,
-    VDOMComponent
->>>>>>> 190aa106
+    CustomMarkdownComponent,
+    PlotlyComponent
   ],
   imports: [
     BrowserModule,
