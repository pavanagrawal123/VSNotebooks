import { BrowserModule } from '@angular/platform-browser';
import { NgModule } from '@angular/core';
import { FormsModule } from '@angular/forms';

import { AppComponent } from './app.component';
import { CardComponent } from './card/card.component';
import { ExtensionService } from './classes/extension.service';
import { BrowserAnimationsModule } from '@angular/platform-browser/animations';
<<<<<<< HEAD
import { HighlightPipe } from './classes/highlight.pipe';
import { AnsiColorizePipe } from './classes/ansi-colorize.pipe';
import { RunScriptsDirective } from './classes/run-scripts.directive';
=======
import {PreviewPipe} from "./classes/preview.pipe";

>>>>>>> 943bbb70

@NgModule({
  declarations: [
    AppComponent,
    CardComponent,
<<<<<<< HEAD
    HighlightPipe,
    AnsiColorizePipe,
    RunScriptsDirective
=======
    PreviewPipe
>>>>>>> 943bbb70
  ],
  imports: [
    BrowserModule,
    FormsModule,
    BrowserAnimationsModule
  ],
  providers: [
    ExtensionService
  ],
  bootstrap: [AppComponent]
})
export class AppModule { }<|MERGE_RESOLUTION|>--- conflicted
+++ resolved
@@ -6,26 +6,20 @@
 import { CardComponent } from './card/card.component';
 import { ExtensionService } from './classes/extension.service';
 import { BrowserAnimationsModule } from '@angular/platform-browser/animations';
-<<<<<<< HEAD
 import { HighlightPipe } from './classes/highlight.pipe';
 import { AnsiColorizePipe } from './classes/ansi-colorize.pipe';
 import { RunScriptsDirective } from './classes/run-scripts.directive';
-=======
 import {PreviewPipe} from "./classes/preview.pipe";
 
->>>>>>> 943bbb70
 
 @NgModule({
   declarations: [
     AppComponent,
     CardComponent,
-<<<<<<< HEAD
     HighlightPipe,
     AnsiColorizePipe,
-    RunScriptsDirective
-=======
+    RunScriptsDirective,
     PreviewPipe
->>>>>>> 943bbb70
   ],
   imports: [
     BrowserModule,
