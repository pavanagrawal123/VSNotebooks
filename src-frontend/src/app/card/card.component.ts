import {Component, Input, Output, EventEmitter} from '@angular/core';
import { Card } from 'vscode-ipe-types';

import {
  trigger,
  state,
  style,
  animate,
  transition
} from '@angular/animations';
import {DomSanitizer} from "@angular/platform-browser";

@Component({
  selector: 'app-card',
  templateUrl: './card.component.html',
  styleUrls: ['./card.component.css'],
  animations: [
    trigger('cardState', [
      state('selected',   style({
        borderColor: '#2874A6',
        transform: 'scale(1.0)'
      })),
      transition('notSelected => selected', animate('100ms ease-in')),
      transition('selected => notSelected', animate('100ms ease-out'))
    ])
  ]
})

export class CardComponent {
  @Input() visible: boolean = true;
  @Input() searchQuery: string = '';
  @Input() card: Card;
  @Input() selectMode: boolean = false;
  @Input() selected: boolean = false;
  //Movement of cards up/down
  @Output() onMove = new EventEmitter();
  //Select a card
  @Output() onSelect = new EventEmitter<boolean>();
  //Delete
  @Output() onDelete = new EventEmitter<void>();

<<<<<<< HEAD
  editingTitle: boolean;
=======
  editingTitle: boolean = false;
  editingMarkdown: boolean = false;
  selected: boolean = false;
>>>>>>> d83f8bd8
  constructor(public sanitizer: DomSanitizer) { }


  move(direction: string) {
    this.onMove.emit({direction: direction});
  }

  selectCard() {
    this.onSelect.emit();
  }

  deleteCard() {
    this.onDelete.emit();
  }

}<|MERGE_RESOLUTION|>--- conflicted
+++ resolved
@@ -39,13 +39,10 @@
   //Delete
   @Output() onDelete = new EventEmitter<void>();
 
-<<<<<<< HEAD
-  editingTitle: boolean;
-=======
   editingTitle: boolean = false;
   editingMarkdown: boolean = false;
   selected: boolean = false;
->>>>>>> d83f8bd8
+
   constructor(public sanitizer: DomSanitizer) { }
 
 
