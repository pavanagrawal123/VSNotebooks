--- conflicted
+++ resolved
@@ -1,9 +1,8 @@
-import {Component, Input, OnInit,Output, EventEmitter} from '@angular/core';
+import {Component, Input, OnInit, Output, EventEmitter} from '@angular/core';
 import { Card } from 'vscode-ipe-types';
 import { Pipe, PipeTransform } from '@angular/core';
 
 import { AppComponent } from '../app.component';
-<<<<<<< HEAD
 import {
   trigger,
   state,
@@ -12,9 +11,7 @@
   transition
 } from '@angular/animations';
 import {DomSanitizer} from "@angular/platform-browser";
-=======
-import {trigger, state, style, animate, transition} from '@angular/animations';
->>>>>>> 943bbb70
+
 @Component({
   selector: 'app-card',
   templateUrl: './card.component.html',
@@ -42,13 +39,8 @@
   @Output() onDelete = new EventEmitter();
 
   titleEdit: boolean;
-<<<<<<< HEAD
-  state:string = 'notSelected';
+  state: string = 'notSelected';
   constructor(public AppComponent: AppComponent, public sanitizer: DomSanitizer) { }
-=======
-  state: string = 'notSelected';
-  constructor(public AppComponent: AppComponent) { }
->>>>>>> 943bbb70
 
    //Toggle state for animation
   toggleState() {
@@ -68,11 +60,7 @@
     this.onDelete.emit(this.card);
   }
 
-<<<<<<< HEAD
 
   ngOnInit() {
   }
-}
-=======
-}
->>>>>>> 943bbb70
+}