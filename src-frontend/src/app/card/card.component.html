<div class="card-container" *ngIf="visible" 
    [@cardState]="selected ? 'selected' : 'notSelected'"
    (click)="selectCard()"
    [style.cursor]="isSelecting ? 'pointer' : 'default'">
  <!-- Card toolbar -->
<<<<<<< HEAD
  <span class="card-toolbar">
    <button id ="moveUpButton"class="react toolbar-icon" (click)="move('up')">
        <i class="ms-Icon ms-Icon--ChevronUp" aria-label="Move Up"></i>
    </button>
    <button id ="moveDownButton"class="react toolbar-icon" (click)="move('down')">
        <i class="ms-Icon ms-Icon--ChevronDown" aria-label="Move Down"></i>
    </button>
    <button id="selectButton" [style.display]="isSelecting ? 'inline-block' : 'none'" class="react toolbar-icon"  (click)="selectCard()">select</button>
    <button id="deleteButton" class="react right" (click)="deleteCard()">
        <i class="ms-Icon ms-Icon--Clear" aria-label="Delete"></i>
=======
  <span class="card-toolbar" [style.visibility]="isSelecting ? 'hidden' : 'visible'">
    <button class="react toolbar-icon" (click)="move('up')">
      <i title="Move Up" class="ms-Icon ms-Icon--ChevronUp" aria-label="Move Up"></i>
    </button>
    <button class="react toolbar-icon" (click)="move('down')">
      <i title="Move Down" class="ms-Icon ms-Icon--ChevronDown" aria-label="Move Down"></i>
    </button>
    <button class="red right" (click)="deleteCard()">
      <i title="Delete" class="ms-Icon ms-Icon--Clear" aria-label="Delete"></i>
>>>>>>> 7c379616
    </button>
    <button class="react toolbar-icon right">
      <i title="Open in Browser" class="ms-Icon ms-Icon--MiniExpand" aria-label="Open in Browser"></i>
    </button>
<<<<<<< HEAD
    <button id ="collapseButton" class="react toolbar-icon right" (click)="card.collapsed = !card.collapsed; editingTitle = false; collapseCard(card.collapsed)">
        <i class="ms-Icon ms-Icon--ChromeMinimize" aria-label="Minimize"></i>
=======
    <button class="react toolbar-icon right" (click)="collapseCard()">
      <i title="Minimize" class="ms-Icon ms-Icon--ChromeMinimize" aria-label="Minimize"></i>
>>>>>>> 7c379616
    </button>
  </span>

  <!-- Card title and title edit box -->
<<<<<<< HEAD
  <div *ngIf="!editingTitle && !card.isCustomMarkdown">
    <button id="editingTitleButton" class="react full-left" (click)="editingTitle = true">
      <div class="title" [innerHTML]="card.title | highlight : searchQuery"></div>
    </button>
  </div>
  <div class="edit-title" *ngIf="editingTitle && !card.isCustomMarkdown">
    <input #titleEditInput
           id ="titleEditInput"
           placeholder="Title"
           autofocus
           [value]="card.title"
           (keyup.enter)="card.title = titleEditInput.value; editingTitle = false; changeTitle(card.title)"
           (keyup.esc)="editingTitle = false" />
    <button id = "acceptButton" class="react" (click)="card.title = titleEditInput.value; editingTitle = false; changeTitle(card.title)">
      <i class="ms-Icon ms-Icon--Accept" aria-label="Accept"></i>
    </button>
    <button id = "clearButton"class="react" (click)="editingTitle = false">
      <i class="ms-Icon ms-Icon--Clear" aria-label="Cancel"></i>
    </button>
  </div>

  <div *ngIf="!card.collapsed && !card.isCustomMarkdown">
    <hr>
    <!-- Source code -->
    <button id = "codeCollapseButton" class="full-left" (click)="card.codeCollapsed = !card.codeCollapsed; collapseCode(card.codeCollapsed)">
        <div *ngIf="!card.codeCollapsed">
            <i class="ms-Icon ms-Icon--CaretBottomRightSolid8" aria-label="Expand"></i>
        </div>
        <div class="code-preview" *ngIf="card.codeCollapsed">
            <i class="ms-Icon ms-Icon--CaretRight" aria-label="Collapse"></i>
=======
  <div *ngIf="!card.isCustomMarkdown">

    <div *ngIf="!editingTitle || isSelecting">
      <button class="react full-left" (click)="editingTitle = true" [disabled]="isSelecting">
        <div class="title" [innerHTML]="card.title | highlight : searchQuery"></div>
      </button>
    </div>
    <div class="edit-title" *ngIf="editingTitle && !isSelecting">
      <input #titleEditInput
            placeholder="Title"
            Autofocus
            [value]="card.title"
            (keydown.enter)="card.title = titleEditInput.value; changeTitle()"
            (keydown.esc)="editingTitle = false">
      <button class="react" (click)="card.title = titleEditInput.value; changeTitle()">
        <i title="Accept" class="ms-Icon ms-Icon--Accept" aria-label="Accept"></i>
      </button>
      <button class="red" (click)="editingTitle = false">
        <i title="Cancel" class="ms-Icon ms-Icon--Clear" aria-label="Cancel"></i>
      </button>
    </div>

    <div *ngIf="!card.collapsed">
      <hr>
      <!-- Source code -->
      <button class="full-left" (click)="collapseCode()" [disabled]="isSelecting">
          <div *ngIf="!card.codeCollapsed">
            <i title="Collapse" class="ms-Icon ms-Icon--CaretBottomRightSolid8" aria-label="Expand"></i>
          </div>
          <div class="code-preview" *ngIf="card.codeCollapsed">
            <i title="Expand" class="ms-Icon ms-Icon--CaretRight" aria-label="Collapse"></i>
>>>>>>> 7c379616
            <span [innerHTML]="card.sourceCode | preview | highlight : searchQuery"></span>
          </div>
      </button>
      <div class="card-code">
        <div *ngIf="!card.codeCollapsed">
          <pre [innerHTML]="card.sourceCode | highlight : searchQuery"></pre>
        </div>
      </div>

      <hr>
      <button (click)="collapseOutput()" [disabled]="isSelecting">
        <div *ngIf="!card.outputCollapsed">
          <i title="Collapse" class="ms-Icon ms-Icon--CaretBottomRightSolid8" aria-label="Expand"></i>
        </div>
        <div *ngIf="card.outputCollapsed">
          <i title="Expand" class="ms-Icon ms-Icon--CaretRight" aria-label="Collapse"></i>
          <span>Output</span>
        </div>
      </button>

      <!-- Outputs -->
      <div class="card-output" *ngFor="let output of card.outputs">
        <div *ngIf="!card.outputCollapsed" [ngSwitch]="output.type">
          <div *ngSwitchCase="'image/png'">
            <img [src]="sanitizer.bypassSecurityTrustUrl('data:image/png;base64,'+output.output)">
          </div>

          <div *ngSwitchCase="'image/jpeg'">
            <img [src]="sanitizer.bypassSecurityTrustUrl('data:image/jpeg;base64,'+output.output)">
          </div>

          <div *ngSwitchCase="'text/html'">
            <div class="output-rich" [innerHTML]="output.output" runScripts></div>
          </div>

          <div *ngSwitchCase="'application/geo+json'">
            <app-map [geojson]="output.output"></app-map>
          </div>

          <div *ngSwitchCase="'text/latex'">
            <app-math [mathExpr]="output.output"></app-math>
          </div>

          <div *ngSwitchCase="'image/svg+xml'">
            <div [innerHTML]="sanitizer.bypassSecurityTrustHtml(output.output)"></div>
          </div>

          <div *ngSwitchCase="'text/markdown'">
            <markdown [data]="output.output"></markdown>
          </div>

          <div *ngSwitchCase="'error'">
            <p class="output-error" [innerHTML]="sanitizer.bypassSecurityTrustHtml(output.output | ansiColorize)"></p>
          </div>

          <div *ngSwitchDefault>
            <pre class="output-plain">{{output.output}}</pre>
          </div>
        </div>
      </div>
    </div>

  </div>


  <div *ngIf="card.isCustomMarkdown" class="custom-markdown">

    <div *ngIf="!editingMarkdown || isSelecting">
      <button class="react full-left" (click)="editingMarkdown = true" [disabled]="isSelecting">
        <markdown [data]="card.sourceCode"></markdown>
      </button>
    </div>
<<<<<<< HEAD
    <div *ngIf="editingMarkdown">
      <textarea id ="markdownTextArea"#markdownEditor>{{card.sourceCode}}</textarea>
      <br>
      <button id = "finishedMarkdownButton" (click)="card.sourceCode = markdownEditor.value; editingMarkdown = false; editCustomCard()">Done</button>
      <button id = "cancelMarkdownButton" (click)="editingMarkdown = false">Cancel</button>
=======
    <div *ngIf="editingMarkdown && !isSelecting">
      <textarea #markdownEditor Autofocus>{{card.sourceCode}}</textarea>
      <button class="react" (click)="card.sourceCode = markdownEditor.value; editCustomCard()">
        <i title="Accept" class="ms-Icon ms-Icon--Accept" aria-label="Accept"></i>
      </button>
      <button class="red" (click)="editingMarkdown = false">
        <i title="Cancel" class="ms-Icon ms-Icon--Clear" aria-label="Cancel"></i>
      </button>
>>>>>>> 7c379616
    </div>
  </div>

</div><|MERGE_RESOLUTION|>--- conflicted
+++ resolved
@@ -3,93 +3,44 @@
     (click)="selectCard()"
     [style.cursor]="isSelecting ? 'pointer' : 'default'">
   <!-- Card toolbar -->
-<<<<<<< HEAD
-  <span class="card-toolbar">
-    <button id ="moveUpButton"class="react toolbar-icon" (click)="move('up')">
-        <i class="ms-Icon ms-Icon--ChevronUp" aria-label="Move Up"></i>
-    </button>
-    <button id ="moveDownButton"class="react toolbar-icon" (click)="move('down')">
-        <i class="ms-Icon ms-Icon--ChevronDown" aria-label="Move Down"></i>
-    </button>
-    <button id="selectButton" [style.display]="isSelecting ? 'inline-block' : 'none'" class="react toolbar-icon"  (click)="selectCard()">select</button>
-    <button id="deleteButton" class="react right" (click)="deleteCard()">
-        <i class="ms-Icon ms-Icon--Clear" aria-label="Delete"></i>
-=======
   <span class="card-toolbar" [style.visibility]="isSelecting ? 'hidden' : 'visible'">
-    <button class="react toolbar-icon" (click)="move('up')">
+    <button id ="moveUpButton" class="react toolbar-icon" (click)="move('up')">
       <i title="Move Up" class="ms-Icon ms-Icon--ChevronUp" aria-label="Move Up"></i>
     </button>
-    <button class="react toolbar-icon" (click)="move('down')">
+    <button id ="moveDownButton" class="react toolbar-icon" (click)="move('down')">
       <i title="Move Down" class="ms-Icon ms-Icon--ChevronDown" aria-label="Move Down"></i>
     </button>
-    <button class="red right" (click)="deleteCard()">
+    <button id="deleteButton" class="red right" (click)="deleteCard()">
       <i title="Delete" class="ms-Icon ms-Icon--Clear" aria-label="Delete"></i>
->>>>>>> 7c379616
     </button>
     <button class="react toolbar-icon right">
       <i title="Open in Browser" class="ms-Icon ms-Icon--MiniExpand" aria-label="Open in Browser"></i>
     </button>
-<<<<<<< HEAD
-    <button id ="collapseButton" class="react toolbar-icon right" (click)="card.collapsed = !card.collapsed; editingTitle = false; collapseCard(card.collapsed)">
-        <i class="ms-Icon ms-Icon--ChromeMinimize" aria-label="Minimize"></i>
-=======
-    <button class="react toolbar-icon right" (click)="collapseCard()">
+    <button id ="collapseButton" class="react toolbar-icon right" (click)="collapseCard()">
       <i title="Minimize" class="ms-Icon ms-Icon--ChromeMinimize" aria-label="Minimize"></i>
->>>>>>> 7c379616
     </button>
   </span>
 
   <!-- Card title and title edit box -->
-<<<<<<< HEAD
-  <div *ngIf="!editingTitle && !card.isCustomMarkdown">
-    <button id="editingTitleButton" class="react full-left" (click)="editingTitle = true">
-      <div class="title" [innerHTML]="card.title | highlight : searchQuery"></div>
-    </button>
-  </div>
-  <div class="edit-title" *ngIf="editingTitle && !card.isCustomMarkdown">
-    <input #titleEditInput
-           id ="titleEditInput"
-           placeholder="Title"
-           autofocus
-           [value]="card.title"
-           (keyup.enter)="card.title = titleEditInput.value; editingTitle = false; changeTitle(card.title)"
-           (keyup.esc)="editingTitle = false" />
-    <button id = "acceptButton" class="react" (click)="card.title = titleEditInput.value; editingTitle = false; changeTitle(card.title)">
-      <i class="ms-Icon ms-Icon--Accept" aria-label="Accept"></i>
-    </button>
-    <button id = "clearButton"class="react" (click)="editingTitle = false">
-      <i class="ms-Icon ms-Icon--Clear" aria-label="Cancel"></i>
-    </button>
-  </div>
-
-  <div *ngIf="!card.collapsed && !card.isCustomMarkdown">
-    <hr>
-    <!-- Source code -->
-    <button id = "codeCollapseButton" class="full-left" (click)="card.codeCollapsed = !card.codeCollapsed; collapseCode(card.codeCollapsed)">
-        <div *ngIf="!card.codeCollapsed">
-            <i class="ms-Icon ms-Icon--CaretBottomRightSolid8" aria-label="Expand"></i>
-        </div>
-        <div class="code-preview" *ngIf="card.codeCollapsed">
-            <i class="ms-Icon ms-Icon--CaretRight" aria-label="Collapse"></i>
-=======
   <div *ngIf="!card.isCustomMarkdown">
 
     <div *ngIf="!editingTitle || isSelecting">
-      <button class="react full-left" (click)="editingTitle = true" [disabled]="isSelecting">
+      <button id="editingTitleButton" class="react full-left" (click)="editingTitle = true" [disabled]="isSelecting">
         <div class="title" [innerHTML]="card.title | highlight : searchQuery"></div>
       </button>
     </div>
     <div class="edit-title" *ngIf="editingTitle && !isSelecting">
       <input #titleEditInput
+            id ="titleEditInput"
             placeholder="Title"
             Autofocus
             [value]="card.title"
             (keydown.enter)="card.title = titleEditInput.value; changeTitle()"
             (keydown.esc)="editingTitle = false">
-      <button class="react" (click)="card.title = titleEditInput.value; changeTitle()">
+      <button id = "acceptButton" class="react" (click)="card.title = titleEditInput.value; changeTitle()">
         <i title="Accept" class="ms-Icon ms-Icon--Accept" aria-label="Accept"></i>
       </button>
-      <button class="red" (click)="editingTitle = false">
+      <button id = "clearButton" class="red" (click)="editingTitle = false">
         <i title="Cancel" class="ms-Icon ms-Icon--Clear" aria-label="Cancel"></i>
       </button>
     </div>
@@ -97,13 +48,12 @@
     <div *ngIf="!card.collapsed">
       <hr>
       <!-- Source code -->
-      <button class="full-left" (click)="collapseCode()" [disabled]="isSelecting">
+      <button id = "codeCollapseButton" class="full-left" (click)="collapseCode()" [disabled]="isSelecting">
           <div *ngIf="!card.codeCollapsed">
             <i title="Collapse" class="ms-Icon ms-Icon--CaretBottomRightSolid8" aria-label="Expand"></i>
           </div>
           <div class="code-preview" *ngIf="card.codeCollapsed">
             <i title="Expand" class="ms-Icon ms-Icon--CaretRight" aria-label="Collapse"></i>
->>>>>>> 7c379616
             <span [innerHTML]="card.sourceCode | preview | highlight : searchQuery"></span>
           </div>
       </button>
@@ -176,22 +126,14 @@
         <markdown [data]="card.sourceCode"></markdown>
       </button>
     </div>
-<<<<<<< HEAD
-    <div *ngIf="editingMarkdown">
-      <textarea id ="markdownTextArea"#markdownEditor>{{card.sourceCode}}</textarea>
-      <br>
-      <button id = "finishedMarkdownButton" (click)="card.sourceCode = markdownEditor.value; editingMarkdown = false; editCustomCard()">Done</button>
-      <button id = "cancelMarkdownButton" (click)="editingMarkdown = false">Cancel</button>
-=======
     <div *ngIf="editingMarkdown && !isSelecting">
       <textarea #markdownEditor Autofocus>{{card.sourceCode}}</textarea>
-      <button class="react" (click)="card.sourceCode = markdownEditor.value; editCustomCard()">
+      <button id = "finishedMarkdownButton" class="react" (click)="card.sourceCode = markdownEditor.value; editCustomCard()">
         <i title="Accept" class="ms-Icon ms-Icon--Accept" aria-label="Accept"></i>
       </button>
-      <button class="red" (click)="editingMarkdown = false">
+      <button id = "cancelMarkdownButton" class="red" (click)="editingMarkdown = false">
         <i title="Cancel" class="ms-Icon ms-Icon--Clear" aria-label="Cancel"></i>
       </button>
->>>>>>> 7c379616
     </div>
   </div>
 
