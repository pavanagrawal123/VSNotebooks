'use strict';

import * as vscode from 'vscode';

import {Card} from 'vscode-ipe-types';
import {WebviewController} from "./webviewController";
import {Interpreter, ContentHelpers} from "./interpreter";
import {UserInteraction} from "./userInteraction";

export function activate(context: vscode.ExtensionContext) {
    let webview: WebviewController = new WebviewController(context);
    let userInteraction: UserInteraction = new UserInteraction(context);
<<<<<<< HEAD
    let interpreter;

    // Ask info about the interpreter
    function initiateJupyter(){
        userInteraction.askJupyterInfo().then(({ baseUrl, token }) => {
            // Generate new interpreter instance
            interpreter = new Interpreter('python3', baseUrl, token);
        });
    }

    initiateJupyter();

    userInteraction.onShowPane(() => {
        if (interpreter == undefined){
            initiateJupyter();
        }   
        webview.show();
    });

    // Execute code when new card is created
    userInteraction.onNewCard(sourceCode => {
        if (interpreter == undefined){
            initiateJupyter();
        }

        interpreter.executeCode(sourceCode).then(output => {
            let cardTitle = Interpreter.makeCardTitle(sourceCode);
            webview.addCard(new Card(0, cardTitle, sourceCode, [new CardOutput("plaintext", output)]));
        }).catch(reason => vscode.window.showErrorMessage(reason));

=======
    
    let interpreter = new Interpreter();
    ContentHelpers.onStatusChanged(status => {
        userInteraction.updateStatus(`Jupyter: ${status}`);
    });
    ContentHelpers.onCardReady((card: Card) => {
        webview.addCard(card);
    });

    userInteraction.onShowPane(() => {
        // Initialise status indicator
        //statusIndicator.text = "Jupyter: idle";

        // Ask info about the interpreter
        userInteraction.askJupyterInfo().then(({baseUrl, token}) => {
            // Connect to the server defined
            interpreter.connectToServer(baseUrl, token);
            // Create a python3 kernel, any kernel can be chosen
            interpreter.startKernel('python3');
            // Execute code when new card is created
            userInteraction.onNewCard(sourceCode => interpreter.executeCode(sourceCode, 'python3'));
        });
>>>>>>> 2696dcb9
        webview.show();
    });
}

export function deactivate() {
}<|MERGE_RESOLUTION|>--- conflicted
+++ resolved
@@ -10,38 +10,6 @@
 export function activate(context: vscode.ExtensionContext) {
     let webview: WebviewController = new WebviewController(context);
     let userInteraction: UserInteraction = new UserInteraction(context);
-<<<<<<< HEAD
-    let interpreter;
-
-    // Ask info about the interpreter
-    function initiateJupyter(){
-        userInteraction.askJupyterInfo().then(({ baseUrl, token }) => {
-            // Generate new interpreter instance
-            interpreter = new Interpreter('python3', baseUrl, token);
-        });
-    }
-
-    initiateJupyter();
-
-    userInteraction.onShowPane(() => {
-        if (interpreter == undefined){
-            initiateJupyter();
-        }   
-        webview.show();
-    });
-
-    // Execute code when new card is created
-    userInteraction.onNewCard(sourceCode => {
-        if (interpreter == undefined){
-            initiateJupyter();
-        }
-
-        interpreter.executeCode(sourceCode).then(output => {
-            let cardTitle = Interpreter.makeCardTitle(sourceCode);
-            webview.addCard(new Card(0, cardTitle, sourceCode, [new CardOutput("plaintext", output)]));
-        }).catch(reason => vscode.window.showErrorMessage(reason));
-
-=======
     
     let interpreter = new Interpreter();
     ContentHelpers.onStatusChanged(status => {
@@ -64,7 +32,6 @@
             // Execute code when new card is created
             userInteraction.onNewCard(sourceCode => interpreter.executeCode(sourceCode, 'python3'));
         });
->>>>>>> 2696dcb9
         webview.show();
     });
 }
